--- conflicted
+++ resolved
@@ -1,12 +1,8 @@
 # Phoenix.SessionProcess
 
-<<<<<<< HEAD
-Create a process for each user session, all user requests go through this process. This provides session isolation, state management, and automatic cleanup with TTL support.
-=======
 [![Hex Version](https://img.shields.io/hexpm/v/phoenix_session_process.svg)](https://hex.pm/packages/phoenix_session_process)
 [![Hex Docs](https://img.shields.io/badge/docs-hexpm-blue.svg)](https://hexdocs.pm/phoenix_session_process/)
 [![License](https://img.shields.io/badge/license-MIT-green.svg)](LICENSE)
->>>>>>> 26369ff1
 
 A powerful Phoenix library that creates a dedicated process for each user session. All user requests go through their dedicated session process, providing complete session isolation, robust state management, and automatic cleanup with TTL support.
 
@@ -32,15 +28,6 @@
 - **Comprehensive Monitoring**: Built-in telemetry and performance metrics
 - **Error Handling**: Detailed error reporting and human-readable messages
 
-## Features
-
-- **Session Isolation**: Each user session runs in its own GenServer process
-- **Automatic Cleanup**: TTL-based automatic session cleanup
-- **Configuration Management**: Configurable TTL, session limits, and rate limiting
-- **LiveView Integration**: Built-in support for monitoring LiveView processes
-- **Extensible**: Custom session process modules with full GenServer support
-- **Validation**: Session ID validation and concurrent session limits
-
 ## Installation
 
 Add `phoenix_session_process` to your list of dependencies in `mix.exs`:
@@ -53,15 +40,12 @@
 end
 ```
 
-<<<<<<< HEAD
-=======
 ### Requirements
 
 - Elixir 1.14+
 - Erlang/OTP 24+
 - Phoenix 1.6+ (recommended)
 
->>>>>>> 26369ff1
 ## Quick Start
 
 ### 1. Add to Supervision Tree
@@ -130,19 +114,11 @@
 ```
 
 ## Usage Examples
-<<<<<<< HEAD
 
 ### Basic Session Process
 
 Create a simple session process to store user state:
 
-=======
-
-### Basic Session Process
-
-Create a simple session process to store user state:
-
->>>>>>> 26369ff1
 ```elixir
 defmodule MyApp.SessionProcess do
   use Phoenix.SessionProcess, :process
@@ -242,20 +218,12 @@
 
 ### Session Process Helpers
 
-<<<<<<< HEAD
-Inside your session process, use:
-=======
 Access session information from within your process:
->>>>>>> 26369ff1
 
 ```elixir
 defmodule MyApp.SessionProcess do
   use Phoenix.SessionProcess, :process
 
-<<<<<<< HEAD
-  def get_session_id() do
-    # Returns the session ID for this process
-=======
   @impl true
   def init(_init_arg) do
     # Get the current session ID
@@ -264,13 +232,57 @@
   end
 
   def get_current_session_id() do
->>>>>>> 26369ff1
     get_session_id()
   end
 end
 ```
 
-<<<<<<< HEAD
+### Advanced Usage
+
+#### Rate Limiting
+The library includes built-in rate limiting to prevent session abuse:
+
+```elixir
+# Configure rate limiting (100 sessions per minute by default)
+config :phoenix_session_process,
+  rate_limit: 200,  # 200 sessions per minute
+  max_sessions: 20_000  # Maximum concurrent sessions
+```
+
+#### Custom Session State
+Store complex data structures and implement custom logic:
+
+```elixir
+defmodule MyApp.ComplexSessionProcess do
+  use Phoenix.SessionProcess, :process
+
+  @impl true
+  def init(_init_arg) do
+    {:ok, %{
+      user: nil,
+      shopping_cart: [],
+      preferences: %{},
+      activity_log: []
+    }}
+  end
+
+  @impl true
+  def handle_cast({:add_to_cart, item}, state) do
+    new_cart = [item | state.shopping_cart]
+    new_state = %{state | shopping_cart: new_cart}
+    {:noreply, new_state}
+  end
+
+  @impl true
+  def handle_call(:get_cart_total, _from, state) do
+    total = state.shopping_cart
+      |> Enum.map(& &1.price)
+      |> Enum.sum()
+    {:reply, total, state}
+  end
+end
+```
+
 ## Configuration Options
 
 | Option | Default | Description |
@@ -334,117 +346,6 @@
 ### Error Handling Examples
 
 ```elixir
-=======
-### Advanced Usage
-
-#### Rate Limiting
-The library includes built-in rate limiting to prevent session abuse:
-
-```elixir
-# Configure rate limiting (100 sessions per minute by default)
-config :phoenix_session_process,
-  rate_limit: 200,  # 200 sessions per minute
-  max_sessions: 20_000  # Maximum concurrent sessions
-```
-
-#### Custom Session State
-Store complex data structures and implement custom logic:
-
-```elixir
-defmodule MyApp.ComplexSessionProcess do
-  use Phoenix.SessionProcess, :process
-
-  @impl true
-  def init(_init_arg) do
-    {:ok, %{
-      user: nil,
-      shopping_cart: [],
-      preferences: %{},
-      activity_log: []
-    }}
-  end
-
-  @impl true
-  def handle_cast({:add_to_cart, item}, state) do
-    new_cart = [item | state.shopping_cart]
-    new_state = %{state | shopping_cart: new_cart}
-    {:noreply, new_state}
-  end
-
-  @impl true
-  def handle_call(:get_cart_total, _from, state) do
-    total = state.shopping_cart
-      |> Enum.map(& &1.price)
-      |> Enum.sum()
-    {:reply, total, state}
-  end
-end
-```
-
-## Configuration Options
-
-| Option | Default | Description |
-|--------|---------|-------------|
-| `:session_process` | `Phoenix.SessionProcess.DefaultSessionProcess` | Default session module |
-| `:max_sessions` | `10_000` | Maximum concurrent sessions |
-| `:session_ttl` | `3_600_000` | Session TTL in milliseconds |
-| `:rate_limit` | `100` | Sessions per minute limit |
-
-## Telemetry and Monitoring
-
-The library emits comprehensive telemetry events for monitoring and debugging:
-
-### Session Lifecycle Events
-- `[:phoenix, :session_process, :start]` - When a session starts
-- `[:phoenix, :session_process, :stop]` - When a session stops
-- `[:phoenix, :session_process, :start_error]` - When session start fails
-
-### Communication Events
-- `[:phoenix, :session_process, :call]` - When a call is made to a session
-- `[:phoenix, :session_process, :cast]` - When a cast is made to a session
-- `[:phoenix, :session_process, :communication_error]` - When communication fails
-
-### Cleanup Events
-- `[:phoenix, :session_process, :cleanup]` - When a session is cleaned up
-- `[:phoenix, :session_process, :cleanup_error]` - When cleanup fails
-
-### Example Telemetry Setup
-
-```elixir
-# Attach telemetry handlers
-:telemetry.attach_many("session-handler", [
-  [:phoenix, :session_process, :start],
-  [:phoenix, :session_process, :stop]
-], fn event, measurements, meta, _ ->
-  Logger.info("Session event: #{inspect(event)} #{inspect(meta)}")
-end, nil)
-
-# Monitor session performance
-:telemetry.attach("session-performance", [:phoenix, :session_process, :call], fn
-  _, %{duration: duration}, %{session_id: session_id}, _ ->
-    if duration > 1_000_000 do  # > 1ms
-      Logger.warn("Slow session call for #{session_id}: #{duration}µs")
-    end
-end, nil)
-```
-
-## Error Handling
-
-The library provides detailed error responses with the `Phoenix.SessionProcess.Error` module:
-
-### Error Types
-- `{:error, {:invalid_session_id, session_id}}` - Invalid session ID format
-- `{:error, {:session_limit_reached, max_sessions}}` - Maximum sessions exceeded
-- `{:error, {:session_not_found, session_id}}` - Session doesn't exist
-- `{:error, {:process_not_found, session_id}}` - Process not found
-- `{:error, {:timeout, timeout}}` - Operation timed out
-- `{:error, {:call_failed, {module, function, args, reason}}}` - Call operation failed
-- `{:error, {:cast_failed, {module, function, args, reason}}}` - Cast operation failed
-
-### Error Handling Examples
-
-```elixir
->>>>>>> 26369ff1
 case Phoenix.SessionProcess.start(session_id) do
   {:ok, pid} ->
     # Session started successfully
@@ -462,7 +363,6 @@
     Logger.error("Failed to start session: #{inspect(reason)}")
     {:error, :session_start_failed}
 end
-<<<<<<< HEAD
 ```
 
 ### Human-Readable Error Messages
@@ -475,20 +375,6 @@
 # Returns: "Invalid session ID format: \"invalid@session\""
 ```
 
-=======
-```
-
-### Human-Readable Error Messages
-
-Use `Phoenix.SessionProcess.Error.message/1` to get human-readable error messages:
-
-```elixir
-{:error, error} = Phoenix.SessionProcess.start("invalid@session")
-Phoenix.SessionProcess.Error.message(error)
-# Returns: "Invalid session ID format: \"invalid@session\""
-```
-
->>>>>>> 26369ff1
 ## Testing
 
 The library includes comprehensive tests. Run with:
@@ -519,11 +405,6 @@
 
 See `bench/README.md` for detailed benchmarking guide and customization options.
 
-<<<<<<< HEAD
-## License
-
-[MIT License](LICENSE)
-=======
 ## Contributing
 
 We welcome contributions! Please see our [Contributing Guide](CONTRIBUTING.md) for details.
@@ -553,5 +434,4 @@
 
 - [Phoenix LiveView](https://hex.pm/packages/phoenix_live_view) - Real-time user experiences
 - [Phoenix PubSub](https://hex.pm/packages/phoenix_pubsub) - Distributed PubSub
-- [Phoenix Channels](https://hexdocs.pm/phoenix/channels.html) - Real-time communication
->>>>>>> 26369ff1
+- [Phoenix Channels](https://hexdocs.pm/phoenix/channels.html) - Real-time communication