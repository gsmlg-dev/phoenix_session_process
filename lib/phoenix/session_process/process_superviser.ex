defmodule Phoenix.SessionProcess.ProcessSupervisor do
  @moduledoc """
  Dynamic supervisor for managing individual session processes.

  This supervisor is responsible for the lifecycle management of all session processes.
  It handles starting, stopping, and monitoring session processes dynamically as they
  are created and destroyed during application runtime.

  ## Key Responsibilities

  ### Process Management
  - Dynamically starts session processes on demand
  - Terminates session processes when requested or when they expire
  - Tracks all active session processes
  - Provides process lookup by session ID

  ### Registry Integration
  - Registers each session process in `Phoenix.SessionProcess.Registry`
  - Ensures unique session ID to process mappings
  - Enables fast process lookup for communication

  ### Telemetry Integration
  - Emits telemetry events for all operations
  - Tracks session lifecycle metrics
  - Monitors performance and error rates

  ## Public API

  This module provides the main internal API for session process management:

  ### Session Lifecycle
  - `start_session/1-3` - Start new session processes
  - `terminate_session/1` - Terminate specific session
  - `session_process_started?/1` - Check if session exists
  - `session_process_pid/1` - Get process PID for session ID

  ### Process Communication
  - `call_session/4` - GenServer call to session process
  - `cast_session/3` - GenServer cast to session process

  ### Administrative Functions
  - `start_child/2` - Generic child process starter
  - `terminate_child/1` - Generic child process terminator
  - `count_children/0` - Get count of active sessions

  ## Process Strategy

  Uses `:one_for_one` strategy which means:
  - If a session process crashes, only that process is restarted
  - Other session processes continue unaffected
  - Provides isolation between user sessions

  ## Error Handling

  All operations include comprehensive error handling:
  - Invalid session IDs are rejected
  - Session limits are enforced
  - Process failures are logged and monitored
  - Telemetry events are emitted for debugging

  ## Performance Considerations

  - Registry provides O(1) session lookups
  - Dynamic supervisor scales to thousands of sessions
  - Each session process is isolated and lightweight
  - Memory usage scales linearly with session count

  ## Example Usage

  This module is typically used internally by the main `Phoenix.SessionProcess` API,
  but can also be used directly for advanced scenarios:

      # Start a session process
      {:ok, pid} = ProcessSupervisor.start_session("user_123")

      # Check if session exists
      started? = ProcessSupervisor.session_process_started?("user_123")

      # Terminate a session
      :ok = ProcessSupervisor.terminate_session("user_123")
  """

  require Logger

  # Automatically defines child_spec/1
  use DynamicSupervisor

  alias Phoenix.SessionProcess.{Telemetry, Error}

<<<<<<< HEAD
=======
  @doc """
  Starts the process supervisor.

  This function is typically called by the top-level supervisor when starting
  the Phoenix.SessionProcess system.

  ## Parameters

  - `init_arg` - Initialization arguments (unused, kept for compatibility)

  ## Returns

  - `{:ok, pid()}` - Supervisor started successfully
  - `{:error, reason}` - Failed to start supervisor
  - `:ignore` - Supervisor should be ignored
  """
>>>>>>> 26369ff1
  @spec start_link(any()) :: :ignore | {:error, any()} | {:ok, pid()}
  def start_link(init_arg) do
    DynamicSupervisor.start_link(__MODULE__, init_arg, name: __MODULE__)
  end

<<<<<<< HEAD
  def start_child(worker, worker_arg) do
    worker_spec = {worker, worker_arg}
    Logger.debug("Start Child Worker: #{inspect(worker_spec)}")
=======
  @doc """
  Starts a child process using the dynamic supervisor.

  This is a generic function that can start any child process under this supervisor.
  It's primarily used internally for starting session processes.

  ## Parameters

  - `worker` - The module to start as a child process
  - `worker_arg` - Arguments to pass to the child process

  ## Returns

  - `{:ok, pid()}` - Child process started successfully
  - `{:error, reason}` - Failed to start child process
  """
  def start_child(worker, worker_arg) do
    worker_spec = {worker, worker_arg}
    Phoenix.SessionProcess.Telemetry.emit_worker_start(worker_spec)
>>>>>>> 26369ff1
    DynamicSupervisor.start_child(__MODULE__, worker_spec)
  end

  @doc """
  Terminates a child process.

  ## Parameters

  - `pid` - The PID of the child process to terminate

  ## Returns

  - `:ok` - Child process terminated successfully
  - `{:error, reason}` - Failed to terminate child process
  """
  def terminate_child(pid) do
    Phoenix.SessionProcess.Telemetry.emit_worker_terminate(pid)
    DynamicSupervisor.terminate_child(__MODULE__, pid)
  end

  @doc """
  Initializes the dynamic supervisor.

  ## Parameters

  - `_init_arg` - Initialization arguments (unused)

  ## Returns

  - `{:ok, supervisor_config}` - Supervisor initialized successfully
  """
  @impl true
  def init(_init_arg) do
    DynamicSupervisor.init(strategy: :one_for_one)
  end

  @doc """
  Starts a session process using the default configured module.

  ## Parameters

  - `session_id` - Unique identifier for the session

  ## Returns

  - `{:ok, pid()}` - Session process started successfully
  - `{:error, reason}` - Failed to start session process
  """
  def start_session(session_id) do
    start_session_with_module(session_id, Phoenix.SessionProcess.Config.session_process())
  end

  @doc """
  Starts a session process using a specific module.

  ## Parameters

  - `session_id` - Unique identifier for the session
  - `module` - Session process module to use

  ## Returns

  - `{:ok, pid()}` - Session process started successfully
  - `{:error, reason}` - Failed to start session process
  """
  def start_session(session_id, module) do
    start_session_with_module(session_id, module)
  end

  @doc """
  Starts a session process using a specific module with initialization arguments.

  ## Parameters

  - `session_id` - Unique identifier for the session
  - `module` - Session process module to use
  - `arg` - Initialization arguments for the session process

  ## Returns

  - `{:ok, pid()}` - Session process started successfully
  - `{:error, reason}` - Failed to start session process
  """
  def start_session(session_id, module, arg) do
    start_session_with_module(session_id, module, arg)
  end

  @doc """
  Checks if a session process has been started for the given session ID.

  ## Parameters

  - `session_id` - The session ID to check

  ## Returns

  - `boolean()` - `true` if the session process exists, `false` otherwise
  """
  @spec session_process_started?(binary()) :: boolean()
  def session_process_started?(session_id) do
    session_id
    |> session_process_pid()
    |> is_pid()
  end

  @doc """
  Terminates a session process for the given session ID.

  This function gracefully shuts down the session process and emits telemetry events
  for monitoring and debugging purposes.

  ## Parameters

  - `session_id` - The session ID whose process should be terminated

  ## Returns

  - `:ok` - Session process terminated successfully
  - `{:error, :not_found}` - Session process not found

  ## Side Effects

  - Emits telemetry event for session termination
  - Removes process from registry
  - Logs the termination operation
  """
  @spec terminate_session(binary()) :: :ok | {:error, :not_found}
  def terminate_session(session_id) do
<<<<<<< HEAD
    Logger.debug("End Session: #{inspect(session_id)}")
=======
    Phoenix.SessionProcess.Telemetry.emit_session_end_event(session_id)
>>>>>>> 26369ff1
    start_time = System.monotonic_time()

    case session_process_pid(session_id) do
      nil ->
        Error.session_not_found(session_id)

      pid ->
        module = get_session_module(pid)
        result = terminate_child(pid)
        duration = System.monotonic_time() - start_time

        case result do
          :ok ->
            Telemetry.emit_session_stop(session_id, module, pid, duration: duration)
            :ok

          error ->
            Telemetry.emit_session_cleanup_error(session_id, module, error, duration: duration)
            error
        end
    end
  end

  def call_on_session(session_id, request, timeout \\ 15_000) do
    start_time = System.monotonic_time()

    case session_process_pid(session_id) do
      nil ->
        Error.session_not_found(session_id)

      pid ->
        module = get_session_module(pid)
        do_call_on_session(session_id, pid, module, request, timeout, start_time)
    end
  end

  def cast_on_session(session_id, request) do
    start_time = System.monotonic_time()

    case session_process_pid(session_id) do
      nil ->
        Error.session_not_found(session_id)

      pid ->
        module = get_session_module(pid)
        do_cast_on_session(session_id, pid, module, request, start_time)
    end
  end

  defp do_call_on_session(session_id, pid, module, request, timeout, start_time) do
    try do
      result = GenServer.call(pid, request, timeout)
      duration = System.monotonic_time() - start_time
      Telemetry.emit_session_call(session_id, module, pid, request, duration: duration)
      result
    catch
      :exit, {:timeout, _} ->
        duration = System.monotonic_time() - start_time

        Telemetry.emit_communication_error(session_id, module, :call, :timeout,
          duration: duration
        )

        Error.timeout(timeout)

      :exit, reason ->
        duration = System.monotonic_time() - start_time
        Telemetry.emit_communication_error(session_id, module, :call, reason, duration: duration)
        Error.call_failed(module, :call, {request}, reason)
    end
  end

  defp do_cast_on_session(session_id, pid, module, request, start_time) do
    try do
      result = GenServer.cast(pid, request)
      duration = System.monotonic_time() - start_time
      Telemetry.emit_session_cast(session_id, module, pid, request, duration: duration)
      result
    catch
      :exit, reason ->
        duration = System.monotonic_time() - start_time
        Telemetry.emit_communication_error(session_id, module, :cast, reason, duration: duration)
        Error.cast_failed(module, :cast, {request}, reason)
    end
  end

  @spec child_name(binary()) :: {:via, Registry, {Phoenix.SessionProcess.Registry, binary()}}
  def child_name(session_id) do
    {:via, Registry, {Phoenix.SessionProcess.Registry, session_id}}
  end

  @spec session_process_pid(binary()) :: nil | pid()
  def session_process_pid(session_id) do
    case Registry.whereis_name({Phoenix.SessionProcess.Registry, session_id}) do
      :undefined -> nil
      pid -> pid
    end
  end

  defp start_session_with_module(session_id, module, arg \\ nil) do
    start_time = System.monotonic_time()

    with :ok <- validate_session_id(session_id),
         :ok <- check_session_limits() do
<<<<<<< HEAD
      Logger.debug("Start Session: #{inspect(session_id)}")
=======
      Phoenix.SessionProcess.Telemetry.emit_session_start_event(session_id)
>>>>>>> 26369ff1

      worker_args =
        if arg, do: [name: child_name(session_id), arg: arg], else: [name: child_name(session_id)]

      spec = {module, worker_args}

      case DynamicSupervisor.start_child(__MODULE__, spec) do
        {:ok, pid} = result ->
          Registry.register(Phoenix.SessionProcess.Registry, pid, module)
          Phoenix.SessionProcess.Cleanup.schedule_session_cleanup(session_id)
          duration = System.monotonic_time() - start_time
          Telemetry.emit_session_start(session_id, module, pid, duration: duration)
          result

        {:ok, pid, _info} = result ->
          Registry.register(Phoenix.SessionProcess.Registry, pid, module)
          Phoenix.SessionProcess.Cleanup.schedule_session_cleanup(session_id)
          duration = System.monotonic_time() - start_time
          Telemetry.emit_session_start(session_id, module, pid, duration: duration)
          result

        {:error, {:already_started, pid}} = result ->
          duration = System.monotonic_time() - start_time
          Telemetry.emit_session_start(session_id, module, pid, duration: duration)
          result

        {:error, reason} = error ->
          duration = System.monotonic_time() - start_time
          Telemetry.emit_session_start_error(session_id, module, reason, duration: duration)
          error
      end
    else
      {:error, :invalid_session_id} ->
        duration = System.monotonic_time() - start_time

        Telemetry.emit_session_start_error(session_id, module, :invalid_session_id,
          duration: duration
        )

        Error.invalid_session_id(session_id)

      {:error, :session_limit_reached} ->
        max_sessions = Phoenix.SessionProcess.Config.max_sessions()
        duration = System.monotonic_time() - start_time

        Telemetry.emit_session_start_error(
          session_id,
          module,
          {:session_limit_reached, max_sessions},
          duration: duration
        )

        Error.session_limit_reached(max_sessions)
    end
  end

  defp get_session_module(pid) do
    case Registry.lookup(Phoenix.SessionProcess.Registry, pid) do
      [{_, module}] -> module
      _ -> Phoenix.SessionProcess.Config.session_process()
    end
  end

  defp validate_session_id(session_id) do
    if Phoenix.SessionProcess.Config.valid_session_id?(session_id) do
      :ok
    else
      {:error, :invalid_session_id}
    end
  end

  defp check_session_limits() do
    max_sessions = Phoenix.SessionProcess.Config.max_sessions()
    current_sessions = Registry.count(Phoenix.SessionProcess.Registry)

    if current_sessions < max_sessions do
      :ok
    else
      {:error, :session_limit_reached}
    end
  end
end<|MERGE_RESOLUTION|>--- conflicted
+++ resolved
@@ -87,8 +87,6 @@
 
   alias Phoenix.SessionProcess.{Telemetry, Error}
 
-<<<<<<< HEAD
-=======
   @doc """
   Starts the process supervisor.
 
@@ -105,17 +103,11 @@
   - `{:error, reason}` - Failed to start supervisor
   - `:ignore` - Supervisor should be ignored
   """
->>>>>>> 26369ff1
   @spec start_link(any()) :: :ignore | {:error, any()} | {:ok, pid()}
   def start_link(init_arg) do
     DynamicSupervisor.start_link(__MODULE__, init_arg, name: __MODULE__)
   end
 
-<<<<<<< HEAD
-  def start_child(worker, worker_arg) do
-    worker_spec = {worker, worker_arg}
-    Logger.debug("Start Child Worker: #{inspect(worker_spec)}")
-=======
   @doc """
   Starts a child process using the dynamic supervisor.
 
@@ -135,7 +127,6 @@
   def start_child(worker, worker_arg) do
     worker_spec = {worker, worker_arg}
     Phoenix.SessionProcess.Telemetry.emit_worker_start(worker_spec)
->>>>>>> 26369ff1
     DynamicSupervisor.start_child(__MODULE__, worker_spec)
   end
 
@@ -264,11 +255,7 @@
   """
   @spec terminate_session(binary()) :: :ok | {:error, :not_found}
   def terminate_session(session_id) do
-<<<<<<< HEAD
-    Logger.debug("End Session: #{inspect(session_id)}")
-=======
     Phoenix.SessionProcess.Telemetry.emit_session_end_event(session_id)
->>>>>>> 26369ff1
     start_time = System.monotonic_time()
 
     case session_process_pid(session_id) do
@@ -373,11 +360,7 @@
 
     with :ok <- validate_session_id(session_id),
          :ok <- check_session_limits() do
-<<<<<<< HEAD
-      Logger.debug("Start Session: #{inspect(session_id)}")
-=======
       Phoenix.SessionProcess.Telemetry.emit_session_start_event(session_id)
->>>>>>> 26369ff1
 
       worker_args =
         if arg, do: [name: child_name(session_id), arg: arg], else: [name: child_name(session_id)]
