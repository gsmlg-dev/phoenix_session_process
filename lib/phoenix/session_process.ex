--- conflicted
+++ resolved
@@ -121,8 +121,6 @@
   def list_session() do
     Registry.select(Phoenix.SessionProcess.Registry, [
       {{:":$1", :":$2", :_}, [], [{{:":$1", :":$2"}}]}
-<<<<<<< HEAD
-=======
     ])
   end
 
@@ -186,7 +184,6 @@
   def list_sessions_by_module(module) do
     Registry.select(Phoenix.SessionProcess.Registry, [
       {{:"$1", :"$2", :"$_"}, [], [{{:"$1", :"$2", :"$_"}}]}
->>>>>>> 26369ff1
     ])
     |> Enum.filter(fn {_session_id, _pid, mod} -> mod == module end)
     |> Enum.map(fn {session_id, _pid, _mod} -> session_id end)
@@ -280,87 +277,6 @@
     }
   end
 
-  @doc """
-  Get session information including count and modules.
-  """
-  @spec session_info() :: %{count: integer(), modules: list(module())}
-  def session_info() do
-    sessions = list_session()
-
-    modules =
-      sessions
-      |> Enum.map(fn {_session_id, pid} ->
-        case Registry.lookup(Phoenix.SessionProcess.Registry, pid) do
-          [{_, module}] -> module
-          _ -> Phoenix.SessionProcess.Config.session_process()
-        end
-      end)
-      |> Enum.uniq()
-
-    %{
-      count: length(sessions),
-      modules: modules
-    }
-  end
-
-  @doc """
-  Get all session IDs for a specific module.
-  """
-  @spec list_sessions_by_module(module()) :: [binary()]
-  def list_sessions_by_module(module) do
-    Registry.select(Phoenix.SessionProcess.Registry, [
-      {{:"$1", :"$2", :"$_"}, [], [{{:"$1", :"$2", :"$_"}}]}
-    ])
-    |> Enum.filter(fn {_session_id, _pid, mod} -> mod == module end)
-    |> Enum.map(fn {session_id, _pid, _mod} -> session_id end)
-  end
-
-  @doc """
-  Check if a session exists and return its PID if it does.
-  """
-  @spec find_session(binary()) :: {:ok, pid()} | {:error, :not_found}
-  def find_session(session_id) do
-    case Phoenix.SessionProcess.ProcessSupervisor.session_process_pid(session_id) do
-      nil -> {:error, :not_found}
-      pid -> {:ok, pid}
-    end
-  end
-
-  @doc """
-  Get session statistics including process count and memory usage.
-  """
-  @spec session_stats() :: %{
-          total_sessions: integer(),
-          memory_usage: integer(),
-          avg_memory_per_session: integer()
-        }
-  def session_stats() do
-    sessions = list_session()
-    total_sessions = length(sessions)
-
-    memory_usage =
-      if total_sessions > 0 do
-        sessions
-        |> Enum.map(fn {_session_id, pid} ->
-          case :erlang.process_info(pid, :memory) do
-            {:memory, memory} -> memory
-            _ -> 0
-          end
-        end)
-        |> Enum.sum()
-      else
-        0
-      end
-
-    avg_memory = if total_sessions > 0, do: div(memory_usage, total_sessions), else: 0
-
-    %{
-      total_sessions: total_sessions,
-      memory_usage: memory_usage,
-      avg_memory_per_session: avg_memory
-    }
-  end
-
   defmacro __using__(:process) do
     quote do
       use GenServer
